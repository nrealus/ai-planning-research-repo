--- conflicted
+++ resolved
@@ -316,71 +316,6 @@
     In other words, return a literal l such that l <=> l1 & l2 & ... & ln
     """
 
-<<<<<<< HEAD
-    def flatten_conjunctive_scope_into_conjunctive_scope_literals(
-        conj_scope: Tuple[Dict[SignedVar, BoundVal], Tuple[Lit,...]],
-        check_top_dec_level: bool,
-    ) -> Tuple[Lit,...]:
-        """
-        Flattens a scope, represented as a tuple of required presences and guards
-        into a conjunction of literals
-        """
-
-        # # # # # # # # # # # # # # # # # # # # # # # # # # # # # # # # # # # # #
-
-        def is_tautology(lit: Lit):
-
-            first_ev_idx = solver.get_index_of_first_event_implying_literal(lit)
-            return (solver.is_literal_entailed(lit)
-                and (not check_top_dec_level
-                    or first_ev_idx is None or first_ev_idx[0] == 0))       # CHECKME
-
-        # # # # # # # # # # # # # # # # # # # # # # # # # # # # # # # # # # # # #
-
-        required_presences: Dict[SignedVar, BoundVal] = conj_scope[0]
-        guards: Tuple[Lit,...] = tuple(guard for guard in conj_scope[1] if guard != FALSE_LIT)
-
-        flattened_conj_scope: Dict[SignedVar, BoundVal] = {}
-
-        for signed_var, bound_value in required_presences.items():
-            lit = Lit(signed_var, bound_value)
-
-            # If the literal corresponds to a scope, instead of adding it to the
-            # (conjunction of) literals being built, add the literals of the scope.
-            lits = solver.conjunctive_scopes_reverse.get(lit, None)
-            if lits is not None:
-
-                for lit in lits:
-                    if (not is_tautology(lit)
-                        and (lit.signed_var not in flattened_conj_scope
-                            or lit.bound_value.is_stronger_than(flattened_conj_scope[lit.signed_var])
-                        )
-                    ):
-                        flattened_conj_scope[lit.signed_var] = lit.bound_value
-
-            # Otherwise, if the literal isn't known to always hold, add it
-            elif not is_tautology(lit):
-                flattened_conj_scope[lit.signed_var] = lit.bound_value
-
-        for guard in guards:
-            guard_neg = guard.negation()
-
-            # If a literal is guarded, remove it from the conjunction.
-            if (guard_neg.signed_var in flattened_conj_scope
-                and flattened_conj_scope[guard_neg.signed_var].is_stronger_than(guard_neg.bound_value)
-            ):
-                weaker = Lit(guard_neg.signed_var, BoundVal(guard.bound_value + 1))
-                if is_tautology(weaker):
-                    flattened_conj_scope.pop(guard_neg.signed_var)
-                else:
-                    flattened_conj_scope[guard_neg.signed_var] = weaker.bound_value
-
-        # Convert the dict representation of the conjunction of literals
-        # to a lexicographically sorted tuple.
-        conj_scope_lits = [Lit(signed_var, bound_value) for signed_var, bound_value in flattened_conj_scope.items()]
-        conj_scope_lits.sort()
-        return tuple(conj_scope_lits)
-=======
     # If the (conjunctive) scope already exists, return its literal immediately.
     if lits_of_scope in solver.scopes:
         return solver.scopes[lits_of_scope]
@@ -429,7 +364,6 @@
 
     # No simplication was found: case (2) in comment above
     else:
->>>>>>> cedb340e
 
         scope_lit = Lit.geq(add_new_non_optional_variable((0, 0), False, solver), 1)
 
