from __future__ import annotations

#################################################################################

import heapq
from abc import ABC, abstractmethod
from typing import (Callable, Dict, List, NamedTuple, Optional, Set, Tuple,
                    Union)

from .fundamentals import (FALSE_LIT, TRUE_LIT, ZERO_VAR, BoundVal, Lit,
                          SignedVar, Var)
from .constraint_expressions import ElemConstrExpr

#################################################################################
#################################################################################
#                                   CONTENTS:
# - SOLVER AUXILIARY CLASSES:
#   - DECISIONS
#   - CAUSES
#   - EVENT
#   - INVALID BOUND UPDATE INFO & REASONERS RAW EXPLANATION
#   - CONFLICT ANALYSIS RESULT
#   - REASONERS (INTERFACE / ABSTRACT BASE CLASS)
#
# - SOLVER CLASS:
#   - UTILITY METHODS
#   - BOUND VALUE UPDATE METHOD
#   - DECISION LEVEL INCREMENTATION
#   - BACKTRACKING
#   - PROPAGATION
#   - CONFLICT ANALYSIS, EXPLANATION GENERATION
#################################################################################
#################################################################################

#################################################################################
# DECISIONS
#################################################################################

class Decisions(ABC):

    # # # # # # # # # # # # # # # # # # # # # # # # # # # # # # # # # # # # # # #

    class SetLiteral(NamedTuple):
        """
        Represents a decision to increment the decision level and
        to set / entail / enforce a certain literal.
        """
        # # # # # # # # # # # # # # # # # # # # # # # # # # # # # # # # # # # # #

        literal: Lit
        """The literal to set."""
    
    # # # # # # # # # # # # # # # # # # # # # # # # # # # # # # # # # # # # # # #

    class Restart(NamedTuple):
        """Represents a decision to restart the search from the top decision level."""
        pass

    # # # # # # # # # # # # # # # # # # # # # # # # # # # # # # # # # # # # # # #

    AnyDecision = Union[SetLiteral,
                        Restart]
    """Type alias representing both types of decisions."""

#################################################################################
# CAUSES 
#################################################################################

class Causes(ABC):

    # # # # # # # # # # # # # # # # # # # # # # # # # # # # # # # # # # # # # # #

    class Decision(NamedTuple):
        """
        This cause corresponds to a decision to update a bound
        (i.e. a "set literal" decision).
        """
        pass

    # # # # # # # # # # # # # # # # # # # # # # # # # # # # # # # # # # # # # # #

    class Encoding(NamedTuple):
        """
        This cause corresponds to the deactivation / forbiddance of a scope in which an
        (already reified) constraint, found to be impossible to satisfy, is defined.
        In other words, this means setting the corresponding scope literal as false.
        """
        pass

    # # # # # # # # # # # # # # # # # # # # # # # # # # # # # # # # # # # # # # #

    class ImplicationPropagation(NamedTuple):
        """
        This cause corresponds to an implication propagation.

        Implication propagations are triggered on bound updates of non-optional
        variables (notably presence variables) and concern literals that are implied
        by the newly entailed literal. This possible thanks to the implication
        graph on non-optional variables' literals maintained by the solver.
        """
        # # # # # # # # # # # # # # # # # # # # # # # # # # # # # # # # # # # # #

        literal: Lit
        """The literal whose entailment triggered the implication propagation."""
    
    # # # # # # # # # # # # # # # # # # # # # # # # # # # # # # # # # # # # # # #

    class PresenceOfEmptyDomain(NamedTuple):
        """
        This cause corresponds to the prevention of an optional variable's domain
        becoming empty, by setting its presence variable / literal to false.

        Note that presence variables are non-optional by definition.
        """
        # # # # # # # # # # # # # # # # # # # # # # # # # # # # # # # # # # # # #

        literal: Lit
        """The literal whose entailment would make its variable's domain empty."""

        cause: Causes.AnyCause
        """
        The cause of the attempt to entail the literal that would make its
        variable's domain empty.
        """

    # # # # # # # # # # # # # # # # # # # # # # # # # # # # # # # # # # # # # # #

    class ReasonerInference(NamedTuple):
        """This cause corresponds to an inference made by a reasoner during propagation."""
        # # # # # # # # # # # # # # # # # # # # # # # # # # # # # # # # # # # # #

        reasoner: Reasoner
        """The reasoner that made the inference."""

        inference_info: object          # TODO
        """The inference information"""

    # # # # # # # # # # # # # # # # # # # # # # # # # # # # # # # # # # # # # # #

    AnyCause = Union[Decision,
                     Encoding,
                     ImplicationPropagation,
                     PresenceOfEmptyDomain,
                     ReasonerInference]
    """Type alias representing all types of causes."""

#################################################################################
# EVENTS
#################################################################################

class Event(NamedTuple):
    """
    Represents an event, i.e. (meta)data of bound update of a signed variable 
    (i.e. entailment of a literal).
    """
    # # # # # # # # # # # # # # # # # # # # # # # # # # # # # # # # # # # # # # #

    signed_var: SignedVar
    """The signed variable whose bound was updated with this event."""

    # # # # # # # # # # # # # # # # # # # # # # # # # # # # # # # # # # # # # # #

    new_bound_value: BoundVal
    """
    The new value of the signed variable's bound.

    Note that it is necessarily strictly stronger than its previous bound value.
    """
    
    previous_bound_value: BoundVal
    """The previous value that the signed variable's bound had, before this event."""
    
    # # # # # # # # # # # # # # # # # # # # # # # # # # # # # # # # # # # # # # #

    index: Tuple[int, int]
    """
    The position / index of this event (in the solver's `events_trail`).
    
    It is a "double index": the first int of the tuple corresponds to the decision
    level, and the second one corresponds to the event's index in that decision level.
    """
    
    previous_bound_value_event_index: Optional[Tuple[int, int]]
    """
    The position / index of the event (in the solver's `events_trail`) that set
    the signed variable's previous bound value.
    
    It is a "double index": the first int of the tuple corresponds to the decision
    level, and the second one corresponds to the event's index in that decision level.

    A None value however, indicates that this is the first event on its signed variable.
    """

    # # # # # # # # # # # # # # # # # # # # # # # # # # # # # # # # # # # # # # #

    cause: Causes.AnyCause
    """The cause of this event."""

#################################################################################
# INVALID BOUND UPDATE INFO & REASONER RAW EXPLANATION
#################################################################################

class InvalidBoundUpdateInfo(NamedTuple):
    """
    Represents an encountered conflict, corresponding to an invalid bound
    update. (i.e. an attempt to entail a literal which would cause its
    variable's domain to become empty).

    It will be analyzed as part of conflict analysis, to produce a clause
    for the solver to "learn".
    """
    # # # # # # # # # # # # # # # # # # # # # # # # # # # # # # # # # # # # # # #

    literal: Lit
    """The literal whose entailment would cause its variable's domain to become empty."""

    cause: Causes.AnyCause
    """The cause for the attempt to make the invalid bound update."""

# # # # # # # # # # # # # # # # # # # # # # # # # # # # # # # # # # # # # # # # #

class ReasonerBaseExplanation(NamedTuple):
    """
    Represents a base / "starting point" explanation for a conflict encountered
    by a reasoner.

    It will be refined into a full explanation as part of conflict analysis,
    to produce a clause for the solver to "learn".
    """
    # # # # # # # # # # # # # # # # # # # # # # # # # # # # # # # # # # # # # # #

    literals: Tuple[Lit,...]
    """The literals of the base / "starting point" explanation made by the reasoner."""

#################################################################################
# CONFLICT ANALYSIS RESULT
#################################################################################

class ConflictAnalysisResult(NamedTuple):
    """
    Represents the results of conflict analysis, namely the clause for the solver
    to "learn" (i.e. integrate in a SATReasoner after backtracking to an appropriate
    earlier decision level - in our case, the 1st Unique Implication Point (1UIP))
    to prevent the analyzed conflict from being encountered again.
    """
    # # # # # # # # # # # # # # # # # # # # # # # # # # # # # # # # # # # # # # #

    asserting_clause_literals: Tuple[Lit,...]
    """
    The literals composing the asserting clause obtained as a result of conflict analysis.

    Should be tightened.

    TODO: explain what an asserting clause is.
    """

<<<<<<< HEAD
        To avoid the conflict, at least one of the literals will have to be true.
        """
        # # # # # # # # # # # # # # # # # # # # # # # # # # # # # # # # # # # # #
        resolved_literals_storage: Dict[SignedVar, BoundVal] #CHECKME ? # Tuple[Literal,...]
        """
        The resolved literals that participate in the conflict. Stored as a
        dictionary instead of a tuple of literals.
        
        These literals appeared in an explanation when producing the asserting
        clause, but were "recursively" replaced by their own explanation (and
        thus do not appear in the clause).
=======
    resolved_literals_storage: Dict[SignedVar, BoundVal] #REVIEW ? # Tuple[Literal,...]
    """
    The resolved literals that participate in the conflict.
    Stored as a dictionary instead of a tuple of literals.
    
    These literals appeared in an explanation when producing the asserting
    clause, but were "recursively" replaced by their own explanation (and
    thus do not appear in the clause).
>>>>>>> cedb340e

    They are typically exploited by some branching heuristics (e.g. LRB) to
    identify literals participating in conflicts.    
    """

#################################################################################
# REASONER
#################################################################################

class Reasoner():
    """
    Base class (or rather interface) for reasoners.
    
    Reasoners are specialized inference engines / "modules" of the (main) solver.
    They are queried by the solver's propagation method one by one, to perform
    specialized propagation / inference. Each of them processes newly accumulated
<<<<<<< HEAD
    bound updates / events, including those resulting from inference / propagation
    by other reasoners, until nothing new can be inferred. They also help the main
    solver by providing it with an initial (CHECKME?) explanation, when a conflict
    is found during their propagation. This explanation may be further refined
    by the main solver when doing conflict analysis.
=======
    events (bound updates), including those resulting from inference / propagation
    by other reasoners, until nothing new can be inferred.
    
    When a reasoner encounters a conflict, it returns an
    initial / base / "starting point" explanation.
>>>>>>> cedb340e
    """

    # # # # # # # # # # # # # # # # # # # # # # # # # # # # # # # # # # # # # # #

    @abstractmethod
    def on_solver_increment_decision_level(self,
        solver:Solver,
    ) -> None:
        """
        Updates the internal state of the reasoner when the decision level is
        incremented by the solver by 1.
        """
        pass

    # # # # # # # # # # # # # # # # # # # # # # # # # # # # # # # # # # # # # # #

    @abstractmethod
    def on_solver_backtrack_one_level(self,
        solver: Solver,
    ) -> None:
        """
        Updates the internal state of the reasoner when the solver backtracks (i.e.
        decrements the decision level by 1).
        """
        pass

    # # # # # # # # # # # # # # # # # # # # # # # # # # # # # # # # # # # # # # #

    @abstractmethod
    def propagate(self,
        solver: Solver,
    ) -> Optional[InvalidBoundUpdateInfo | ReasonerBaseExplanation]:
        """
        Propagates the accumulated events to the reasoner (namely to its
        specialized constraints) and performs specialized inference.
        """
        pass

    # # # # # # # # # # # # # # # # # # # # # # # # # # # # # # # # # # # # # # #

    @abstractmethod
    def explain(self,
        explanation_literals: List[Lit],
        literal: Lit,
        inference_cause: Causes.ReasonerInference,
        solver: Solver,
    ) -> None:
        """REVIEW
        Contributes to building a "full" explanation by adding to it
        literals l_1, ... l_n, such that l_1 & ... & l_n => literal.
        """
        pass

#################################################################################
# SOLVER
#################################################################################

class Solver():
    """
    The main solver class.
    """

    #############################################################################
    # CONSTRUCTOR
    #############################################################################

    def __init__(self):

        self._vars_id_counter: int = 0
        # # # # # # # # # # # # # # # # # # # # # # # # # # # # # # # # # # # # #

        self.vars: Dict[bool, Set[Var]] = { False: set(), True: set() }
        """
        Stores the variables all the variables added to the solver.

        The controllable variables are in the set under key True,
        and the uncontrollable ones are in the set under key False.
        """

        self.presence_literals: Dict[Var, Lit] = {}
        """
        Maps variables to their presence literals.

        Variables of presence literals have to be non-optional
        (i.e. have the TRUE_LIT as their presence literal).
        """

        self.non_optionals_implication_graph: Dict[SignedVar, Dict[BoundVal, Set[Lit]]] = {}
        """
        Represents an implication graph on literals of non-optional variables
        (namedly presence literals).

        Can be seen as a set of "guarded" adjacency sets. Indeed, a signed variable is
        mapped to a dictionary, with keys "guarding" the values, which are adjacency sets.
        
        As such, an implication [svar1 <= a] => [svar2 <= b] is encoded as:
        { svar1 : { a : [svar2 <= b] } }. As such, if we want to check if
        [svar1 <= c] implies [svar2 <= d], we iterate through guard values
        weaker (>=) than c, and search for any literal entailing [svar2 <= d]
        (i.e. on the same signed variable (svar2) and with weaker (>=) bound than d).
        """

        # # # # # # # # # # # # # # # # # # # # # # # # # # # # # # # # # # # # #

        self.bound_values: Dict[SignedVar, BoundVal] = {}
        """
        The main "domains" structure.
        Stores the upper and lower bounds of variables' domains (at the current decision level).
        """

        self.bound_values_event_indices: Dict[SignedVar, Optional[Tuple[int, int]]] = {} 
        """
        Stores the indices in `events_trail` of events that set the current bounds of variables.
        """

        # # # # # # # # # # # # # # # # # # # # # # # # # # # # # # # # # # # # #

        self.decision_level: int = 0
        """The current decision level of the solver."""

        self.events_trail: List[List[Event]] = [[]]
        """
        The trail of events.

        Uses double indices: the index in outer list is the decision level of the event.
        The index in the inner list is the index of the event in that decision level.
        """

        # # # # # # # # # # # # # # # # # # # # # # # # # # # # # # # # # # # # #

        self.scopes: Dict[Tuple[Lit,...], Lit] = {}
        """
        Stores conjunctions of (presence) literals corresponding to (conjunctive)
        scopes that have been defined in the problem, as well as the associated
        "scope literals" representing them.

        A conjunctive scope is created when we want to refer to a subset of the
        problem that exists iff all required scopes are present. For example, the 
        expression "a <= b" is defined iff both a and b are present. It can be said
        to exist in the conjunctive scope "presence(a) & presence(b)".
        """

        self.scopes_reverse: Dict[Lit, Tuple[Lit,...]] = {}
        """
        The reverse of `scopes`.
        """

        self.scopes_tautologies: Dict[Lit, Lit] = {}
        """
        For each scope literal, associates a literal (on an optional variable).
        When we're in that scope (i.e. the scope literal is true, i.e. all the
        literals defining it are true) that literal is always true. When we're
        not in that scope, the variable of this literal is absent. As such, this
        literal can indeed be called "tautology of the scope".
        """

        # # # # # # # # # # # # # # # # # # # # # # # # # # # # # # # # # # # # #

        self.constraints: List[Tuple[ElemConstrExpr, Lit]] = []
        """
        Stores pairs consisting of a constraint (in elementary form) and a literal,
        stating that the literal must be true iff the constraint is true.

<<<<<<< HEAD
        CHECKME? Both "real" reified constraints that were defined in the problem
=======
        REVIEW? Both "real" reified constraints that were defined in the problem
>>>>>>> cedb340e
        and "artificial"/"intermediary" constraints can be found here.
        Apart from pairs consisting of a (reified) constraint and its reification
        literal, there can be pairs where the constraint is simply the satisfaction
        of a reification literal of another constraint. This allows to enforce
<<<<<<< HEAD
        a sort of "chain of constraints". CHECKME?
=======
        a sort of "chain of constraints". REVIEW?
>>>>>>> cedb340e
        """

        self.reifications: Dict[ElemConstrExpr, Lit] = {}
        """
        Stores reification literals of constraints that were defined in the problem (in
        their "elementary" form) and reified.
        """

        # # # # # # # # # # # # # # # # # # # # # # # # # # # # # # # # # # # # #

        self.vars[False].add(ZERO_VAR)
        self.presence_literals[ZERO_VAR] = TRUE_LIT

        self.bound_values[SignedVar.plus(ZERO_VAR)] = BoundVal(0)
        self.bound_values[SignedVar.minus(ZERO_VAR)] = BoundVal(0)

        self.scopes[()] = TRUE_LIT
        self.scopes_reverse[TRUE_LIT] = ()
        self.scopes_tautologies[TRUE_LIT] = TRUE_LIT

    #############################################################################
    # UTILITY METHODS
    #############################################################################

    def is_entailed(self,
        literal: Lit,
    ) -> bool:
        """
        Args:
            literal (Literal): A literal.

        Returns:
            bool: Whether `literal` is currently entailed / known to be true
            at the current decision level (i.e. the current bound value on its
            signed variable is stronger than its own).
        """ 

        return self.bound_values[literal.signed_var].is_stronger_than(literal.bound_value)

    # # # # # # # # # # # # # # # # # # # # # # # # # # # # # # # # # # # # # # #

    def get_literal_value(self,
        literal: Lit,
    ) -> Optional[bool]:
        """
        Args:
            literal (Literal): A literal.

        Returns:
            True if `literal` is true (i.e. currently entailed).

            False if it is false (i.e. its negation is currently entailed).

            None otherwise (i.e. `literal` is unbound: it isn't yet known to be true or false).
        """ 

        if self.is_entailed(literal):
            return True
        elif self.is_entailed(literal.negation()):
            return False
        else:
            return None

    # # # # # # # # # # # # # # # # # # # # # # # # # # # # # # # # # # # # # # #

    def is_assignment_complete(self) -> bool:
        """
        Returns:
            bool: Whether all controllable variables' domains are either singletons
        (lower bound equal to upper bound) or empty (lower bound greater than upper bound).
        
        Indeed, the domain of an optional variable that is absent is allowed to be empty.
        """

        return all([self.bound_values[SignedVar.plus(var)]
                    .is_stronger_than(-self.bound_values[SignedVar.minus(var)])
                    for var in self.vars[True]])

    # # # # # # # # # # # # # # # # # # # # # # # # # # # # # # # # # # # # # # #

    def is_implication_true(self,
        literal_from: Lit,
        literal_to: Lit,
    ) -> bool:
        """
        Returns:
            bool: Whether the implication `literal_from` => `literal_to` is true / satisfied.
        """
        
        # Obvious cases where the implication is known to be true.
        if (literal_to == TRUE_LIT
            or literal_from == FALSE_LIT
            or literal_from.entails(literal_to)
            or self.is_entailed(literal_from.negation())
            or self.is_entailed(literal_to)
        ):
            return True 

        # When there are no "incoming edges" to `literal_to` in the implication
        # graph (i.e. "outgoing edges" from `literal_to`.negation()), there
        # can't be any implications to `literal_to`. This check is possible
        # because for each (x -> y) "edge" to add in the implication graph, we
        # also explicitly add a (!y -> !x) "edge".
        if (not literal_to.signed_var.opposite_signed_var()
            in self.non_optionals_implication_graph
        ):
            return False

        # Depth first search through the implication graph, starting
        # at `literal_from`. Look for a literal that entails `literal_to`
        # to determine whether `literal_from` implies `literal_to`.

        stack: List[Lit] = [literal_from]
        visited: Dict[SignedVar, BoundVal] = {}

        while stack:
            literal = stack.pop()

            # If the current literal entails `literal_to`, then
            # we won: `literal_to` is reachable from `literal_from`, 
            # thus `literal_from` does imply `literal_to`
            if literal.entails(literal_to):
                return True

            if literal.signed_var not in visited:
                visited[literal.signed_var] = literal.bound_value
            
            # If we have already visited a literal that entails the current
            # one, then there is no hope in pursuing the search further in
            # this path (because the search is depth-first).
            elif literal.bound_value.is_stronger_than(visited[literal.signed_var]):
                continue                                                    

            # If the current literal doesn't imply anything, then it can't
            # imply possibly `literal_to`: no hope in pursuing the search
            # further in this path (because the search is depth-first).
            if literal.signed_var not in self.non_optionals_implication_graph:
                continue
            
            # Push literals known to be "directly implied" by
            # the current literal to the search stack.
            for guard_bound, adjacency_set in self.non_optionals_implication_graph[literal.signed_var].items():

                if literal.bound_value.is_stronger_than(guard_bound):
                    stack.extend(adjacency_set)

        return False

    # # # # # # # # # # # # # # # # # # # # # # # # # # # # # # # # # # # # # # #

    def get_first_event_implying_literal(self,
        literal: Lit,
    ) -> Optional[Event]:
        """
        Args:
            literal (Literal): A literal.

        Returns:
            None: If there are no events (yet) in `events_trail` on `literal`'s
            signed variable.

            Event: The first event `events_trail` that makes `literal` true.

        Invariants / assumptions / requirements:
            `literal` must be currently entailed.

        The method works by walking in reverse order through events on the
        signed variable of `literal`. The first event that makes `literal` true 
        is the one whose previous value was weaker than `literal`'s bound value
        (i.e. the literal wasn't entailed before this event).
        """

<<<<<<< HEAD
        Returns:
            Tuple[int, int]: The event index of the first event that makes `literal` true.
            None: This means the given literal is the first event on its signed variable.
        
        This is done by walking in reverse order through events on the
        signed variable of the literal. The first event that makes the
        given literal true is the one whose previous value was weaker than
        the literal's bound value (i.e. the literal wasn't entailed before this event).
        """
=======
        assert self.is_entailed(literal)
>>>>>>> cedb340e

        ev_index = self.bound_values_event_indices.get(literal.signed_var, None)

<<<<<<< HEAD
# NOTE?        prev_ev_index = self.bound_values_event_indices[literal.signed_var]
        prev_ev_index = self.bound_values_event_indices.get(literal.signed_var, None)
        if prev_ev_index is None:
=======
        if ev_index is None:
>>>>>>> cedb340e
            return None

        ev: Event

        while True:
            dl, i = ev_index
            ev = self.events_trail[dl][i]

            if not ev.previous_bound_value.is_stronger_than(literal.bound_value):
                break

            ev_index = ev.previous_bound_value_event_index
            if ev_index is None:
                break
        
        return ev

    #############################################################################
    # BOUND VALUE UPDATE
    #############################################################################

    def set_bound_value(self,
        signed_var: SignedVar,
        bound_value: BoundVal,
        cause: Causes.AnyCause,
    ) -> bool | InvalidBoundUpdateInfo:
        """
        Arguably the most important method of the solver.
        (along with the propagate method)

        Attempts to set a new bound value to a signed variable. This is
        equivalent to setting / entailing / enforcing the corresponding literal.

        When the bound update is useless (the variable is optional and absent,
        or the current bound is stronger than the given one), doesn't do
        anything and returns False.

        When the bound update leads to an empty domain for this given signed
        variable's variable, there are 2 possible cases:
            
            - If the variable is non-optional, immediately return a `InvalidBoundUpdateInfo`.
                        
            - If the variable is optional, sets the new bound and attempts to set
            the negation of the variable's presence literal with a new call to
            `set_bound_value`. The results of this recursive call are then returned.

        If the variable is non-optional, the given new bound is not useless (i.e.
        strictly stronger than the current one), and it doesn't make the variable's
        domain empty, lazily" propagates the consequences of this update to non-optional 
        variables in the `non_optional_vars_implication_graph`, that may be concerned
        by it by recursively calling `set_bound_value`. If any of those calls leads
        to a failure / invalid bound update, the corresponding `InvalidBoundUpdateInfo`
        will be returned.

        Finally, when the bound was was successfully updated without leading to an
        empty domain for any variable, True is returned.
        """

        prez_lit = self.presence_literals[signed_var.var]

        # If variable is proven absent (i.e. the negation of its presence
        # literal is entailed), we return False as there is no update to 
        # the domain. Note that non optional variables are always present
        # (i.e. their presence literal is TRUE_LIT) so this indeed doesn't
        # apply to them.
        if self.is_entailed(prez_lit.negation()):
            return False

        # If the new candidate bound value is weaker than the
        # current bound value, (i.e. the current bound value is
        # stronger than the new candidate bound value) there is no
        # update to the domain of the variable and we return False.
        if self.bound_values[signed_var].is_stronger_than(bound_value):     
            return False

        # If the new candidate bound value leads to an empty domain.
        
        if (not (-self.bound_values[signed_var.opposite_signed_var()])  
            .is_stronger_than(bound_value)
        ):

            # If the variable is not optional (i.e. always present),
            # we immediately return the contradiction.
            if prez_lit == TRUE_LIT:
                return InvalidBoundUpdateInfo(Lit(signed_var, bound_value), cause)

            # If the variable is optional and its domain is empty, it
            # can only be absent. As such, we attempt to enforce the
            # entailment of the negation of its presence literal.
            else:
                return self.set_bound_value(prez_lit.negation().signed_var,
                                            prez_lit.negation().bound_value,
                                            Causes.PresenceOfEmptyDomain(Lit(signed_var, bound_value), cause))
        else:

            # If the new candidate bound value is stronger and the current
            # bound value and is valid (doesn't lead to an empty domain), the
            # event corresponding to this update is pushed to the trail, and
            # the current domain of the variable is updated with the new bound.

            ev = Event(signed_var,
                       bound_value,
                       self.bound_values[signed_var],
                       (self.decision_level, len(self.events_trail[self.decision_level])-1),
                       self.bound_values_event_indices.get(signed_var, None),
                       cause)
            
            self.events_trail[self.decision_level].append(ev)

            self.bound_values[signed_var] = bound_value
            self.bound_values_event_indices[signed_var] = ev.index

            # If the variable is optional, we can already return True.
            if prez_lit != TRUE_LIT:
                return True
            
            # If the variable is not optional, we can perform "implication
            # propagation" (which we can call lazy propagation, since we
            # perform it "implicitly" as part of the bound update.
            #
            # We need to succesfully propagate the direct implications
            # of all events/updates caused by this bound update attempt.
            # Again, this is only done for non optional variables, as we
            # do not allow literals of optional variables to appear in
            # the implication graph. We do this by looping through the
            # direct implications of all events / updates pushed to the
            # trail since this method is called.

            i = len(self.events_trail[self.decision_level])-2
            j = i+1

            while i < j:
                i += 1
                pending_lit = Lit(self.events_trail[self.decision_level][i].signed_var,
                                  self.events_trail[self.decision_level][i].new_bound_value)
                
                # Propagation is done exactly like in the first part of the function, simply
                # taking into account the fact that the implied literal's variable can't be optional.

                if pending_lit.signed_var not in self.non_optionals_implication_graph:
                    continue

                literals_directly_implied_by_pending_literal = []
                for guard_bound, adjacency_set in self.non_optionals_implication_graph[pending_lit.signed_var].items():

                    if pending_lit.bound_value.is_stronger_than(guard_bound):
                        literals_directly_implied_by_pending_literal.extend(adjacency_set)

                for implied_lit in literals_directly_implied_by_pending_literal:

                    # If the implied literal's signed variable bound is weaker
                    # than its current one, nothing to do.
                    if (self.bound_values[implied_lit.signed_var]
                        .is_stronger_than(implied_lit.bound_value)
                    ):
                        continue

                    # If the implied literal's variable's domain is lead to be empty, propagation
                    # is unsuccessful and a conflict indicating the implied literal as the cause
                    # for failure is returned. Because we know the var of the implied literal to
                    # be non-optional, it cannot be made absent to resolve the problem.
                    if (not (-self.bound_values[implied_lit.signed_var.opposite_signed_var()])
                        .is_stronger_than(implied_lit.bound_value)
                    ):
                        return InvalidBoundUpdateInfo(implied_lit, cause)
                    
                    # If the implied literal's variable's bound is stronger than its current one
                    # and is valid (doesn't lead to an empty domain) current, it is applied and
                    # a new event corresponding to this update is pushed to the trail.

                    ev = Event(implied_lit.signed_var,
                               implied_lit.bound_value,
                               self.bound_values[implied_lit.signed_var],
                               (self.decision_level, j+1),
                               self.bound_values_event_indices.get(implied_lit.signed_var, None),
                               Causes.ImplicationPropagation(pending_lit))

                    self.events_trail[self.decision_level].append(ev)

                    self.bound_values[implied_lit.signed_var] = implied_lit.bound_value
                    self.bound_values_event_indices[signed_var] = ev.index
                    j += 1

        return True

    # TODO: minimal domain size for uncontrollable variables ?
    # (it could be defined by a variable itself, since this minimal domain size depends on the presence of uncontrollable edges/links (stnu))

    #############################################################################
    # DECISION CHOICE
    #############################################################################

    # TODO
    def choose_next_decision(self) -> Decisions.AnyDecision:

        raise NotImplementedError

    #############################################################################
    # DECISION LEVEL INCREMENTATION
    #############################################################################

    def increment_decision_level(self,
        reasoners: Tuple[Reasoner,...],
    ) -> None:
        """
        Increments the current decision level (by 1).

        Args:
            reasoners (Tuple[Reasoner,...]): The reasoners collaborating with the solver.

        Side effects:
            Increments the current decision level.

            Appends an empty list to `events_trail` (if its length is not less
            than the incremented decision level)
            
            Invokes all reasoners' `on_solver_increment_decision_level` "callbacks", which
            updates them internally to account for the decision level incrementation.
        """

        assert self.decision_level == 0 or len(self.events_trail[self.decision_level]) > 0

        self.decision_level += 1

        if len(self.events_trail) == self.decision_level:
            self.events_trail.append([])
        
        for reasoner in reasoners:
            reasoner.on_solver_increment_decision_level(self)

    #############################################################################
    # BACKTRACKING
    #############################################################################

    def _undo_and_return_last_event_at_current_decision_level(self) -> Event:
        """
        Reverts the last event (at the current decision level).

        Makes corresponding updates to the current bounds values and event
        indices of previous bound values.

        Returns:
            Event: The event that was reverted.
        
        Side effects:
            Pops the last element `events_trail` (at the current - i.e. last - decision level).

            Updates the bound value of the signed variable of the event.

            Updates the dictionary that stores the indices of events that set current bound values.
        """

        assert len(self.events_trail[self.decision_level]) > 0

        ev = self.events_trail[self.decision_level].pop()

        self.bound_values[ev.signed_var] = ev.previous_bound_value
        self.bound_values_event_indices[ev.signed_var] = ev.previous_bound_value_event_index

        return ev

    # # # # # # # # # # # # # # # # # # # # # # # # # # # # # # # # # # # # # # #

    def backtrack_to_decision_level(self,
        target_dec_level: int,
        reasoners: Tuple[Reasoner,...],
    ) -> None:
        """
        Backtracks to the target decision level.

        Args:
            target_decision_level (int): The target decision level to backtrack to.
            Must be >= 0.

            reasoners (Tuple[Reasoner,...]): The reasoners collaborating with the solver.

        Side effects:
            Reverts all events at all decision levels after the target one.
            
            Invokes the reasoners' `on_solver_backtrack_one_level` "callbacks", at
            each reverted decision level. This updates the reasoners internally to
            account for the backtracking.

            Sets the current decision level to the target one.
        """

        assert target_dec_level >= 0

        while self.decision_level > target_dec_level:

            for reasoner in reasoners:
                reasoner.on_solver_backtrack_one_level(self)

            n = len(self.events_trail[self.decision_level])
            for _ in range(n):
                self._undo_and_return_last_event_at_current_decision_level()

            self.decision_level -= 1

    #############################################################################
    # PROPAGATION
    #############################################################################

    def propagate(self,
        reasoners:Tuple[Reasoner,...],
    ) -> Optional[Tuple[InvalidBoundUpdateInfo | ReasonerBaseExplanation, Reasoner]]:
        """
        The propagation method of the solver.

        Args:
            reasoners (Tuple[Reasoner,...]): The reasoners collaborating with the solver.

        Returns:
            None: if the propagation was successful
            Tuple[ConflictEncounter, Reasoner]: if a contradiction was
        encountered during a reasoner's inference.

        For all reasoners, propagates changes / new events. The propagation
        process stops either when nothing new can be inferred (success), or
        when a contradiction is detected by one of the reasoners (failure).
        """

        while True:
            num_events_at_propagation_start = len(self.events_trail[self.decision_level])

            for reasoner in reasoners:
                contradiction = reasoner.propagate(self)

                if contradiction is not None:
                    return (contradiction, reasoner)
        
            if num_events_at_propagation_start == len(self.events_trail[self.decision_level]):
                break

        return None

    #############################################################################
    # CONFLICT ANALYSIS, EXPLANATION GENERATION
    #############################################################################

    def _add_implying_literals_to_explanation(self,
        explanation_literals: List[Lit],
        literal: Lit,
        cause: Causes.AnyCause,
        explain_function: Callable[[List[Lit], Lit, Causes.ReasonerInference, Solver], None],
    ) -> None:
        """
        Computes a set of literals l_1, ..., l_n such that:
         - l_1 & ... & l_n => literal
         - each l_i is entailed at the current decision level.
        Places them in `explanation_literals`.
         
        Assumptions:
         - literal is not entailed in the current state
         - cause provides the explanation for asserting literal (and is not a decision)

        Args:
            explanation_literals (List[Lit]): The list of literals making up the explanation.

            literal (Lit): The literal whose implying literals we want to add to the explanation.

            cause (Cause): The cause for the event that to the contradiction that we're explaining.

<<<<<<< HEAD
            explain_function (Callable[[List[Lit], Lit, SolverCauses.ReasonerInference, Solver], None]): TODO
=======
            explain_function (Callable[[List[Lit], Lit, ReasonerInferenceCause, Solver], None]): The
            external function that may participate in building the explanation (basically the `explain`
            function of `Reasoner`)
>>>>>>> cedb340e

        Side effects:
            Modifies `explanation_literals`.
        """

        # In this function, the literal shouldn't be true yet,
        # but it should be immediately implied.
        assert not self.is_entailed(literal)

        match cause:

            case Causes.ReasonerInference():
                # Ask the reasoner for an explanation clause (l_1 & ... & l_n) => literal
                explain_function(explanation_literals, literal, cause, self)

<<<<<<< HEAD
        elif isinstance(cause, SolverCauses.PresenceOfEmptyDomain):
            # cause.literal & (not cause.literal) => "variable of cause.literal is absent"
            #                                        (i.e. presence literal of cause.literal's variable is absent)
            explanation_literals.append(cause.literal.negation())
            if isinstance(cause.cause, SolverCauses.ReasonerInference):
                # Ask the reasoner for an explanation clause (l_1 & ... & l_n) => cause.literal
                explain_function(explanation_literals, cause.literal, cause.cause, self)
=======
            case Causes.ImplicationPropagation():
                explanation_literals.append(cause.literal)
>>>>>>> cedb340e

            case Causes.PresenceOfEmptyDomain():
                explanation_literals.append(cause.literal.negation())

                match cause.cause:

                    case Causes.ReasonerInference():
                        # Ask the reasoner for an explanation clause (l_1 & ... & l_n) => cause.literal
                        explain_function(explanation_literals, cause.literal, cause.cause, self)

                    case Causes.ImplicationPropagation():
                        explanation_literals.append(cause.cause.literal)
                    
                    case _:
                        assert False

            case _:
                assert False

    # # # # # # # # # # # # # # # # # # # # # # # # # # # # # # # # # # # # # # #
    
    def explain_invalid_bound_update(self,
<<<<<<< HEAD
        invalid_bound_update: SolverConflictInfo.InvalidBoundUpdate,
        explain_function: Callable[[List[Lit], Lit, SolverCauses.ReasonerInference, Solver], None],
    ) -> SolverConflictInfo.AnalysisResult:
=======
        invalid_bound_update_info: InvalidBoundUpdateInfo,
        explain_function: Callable[[List[Lit], Lit, Causes.ReasonerInference, Solver], None],
    ) -> ConflictAnalysisResult:
>>>>>>> cedb340e
        """
        Given an invalid bound update of a literal 'l',
        returns an asserting clause 'l_1' & ... & 'l_n' => not 'l_dec' where:
         - the literals 'l_i' are entailed at the previous decision level (of the current state)
         - the literal 'l_dec' is the decisions that was taken at the current decision level

        The update of 'l' must not directly originate from a decision,
        as it is necessarily the case that 'not l' holds in the current
        state. It is thus considered a logic error to enforce an obviously
        wrong decision.

        Args:
            invalid_bound_update_info (InvalidBoundUpdateInfo): The data of
            the invalid bound update conflict to explain.

            explain_function (Callable[[List[Lit], Lit, ReasonerInferenceCause, Solver], None]): The
            external function that may participate in building the explanation
            (basically the `explain` function of `Reasoner`)
        
        Returns:
            ConflictAnalysisResult: an object containing the results of the
            conflict analysis (the asserting clause and set of resolved literals).
        """
<<<<<<< HEAD

=======
        
>>>>>>> cedb340e
        # Remember that an update is invalid iff its negation holds AND
        # the affected variable is present.

        # The base of the explanation is ('not l' v 'l')
        explanation_starting_literals: List[Lit] = [invalid_bound_update_info.literal.negation()]

        # However 'l' does not hold in the current state and it needs
        # to be replaced, with a set of literals 'l_1' v ... v 'l_n',
        # such that 'l_1' v ... v 'l_n' => 'l'. As such, the explanation
        # becomes 'not l' v 'l_1' v ... v 'l_n', and all its disjuncts
        # ('not l' and all 'l_i') hold in the current state.
        self._add_implying_literals_to_explanation(explanation_starting_literals,
                                                   invalid_bound_update_info.literal,
                                                   invalid_bound_update_info.cause,
                                                   explain_function)

        # The explanation clause 'not l' v 'l_1' v ... v 'l_n' must now be 
        # transformed into 1st Unique Implication Point form.
<<<<<<< HEAD
        return self.refine_explanation(
            explanation_literals,
            explain_function)
=======
        return self.refine_explanation(explanation_starting_literals,
                                       explain_function)
>>>>>>> cedb340e

    # # # # # # # # # # # # # # # # # # # # # # # # # # # # # # # # # # # # # # #

    def refine_explanation(self,
        explanation_literals: List[Lit],
<<<<<<< HEAD
        explain_function: Callable[[List[Lit], Lit, SolverCauses.ReasonerInference, Solver], None],
    ) -> SolverConflictInfo.AnalysisResult:
=======
        explain_function: Callable[[List[Lit], Lit, Causes.ReasonerInference, Solver], None],
    ) -> ConflictAnalysisResult:
>>>>>>> cedb340e
        """
        Refines an explanation into an asserting clause.
        
        Args:
            explanation_literals (List[Literal]): The list of literals making up the explanation.

            explain_function (Callable[[List[Lit], Lit, ReasonerInferenceCause, Solver], None]): The
            external function that may participate in building the explanation
            (basically the `explain function of `Reasoner`)

        Returns:
            ConflictAnalysisResult: an object containing the results of the
            conflict analysis (the asserting clause and set of resolved literals).

        Side effects:
        
            Modifies `explanation_literals`

            ! A partial backtrack (within the current decision level) will occur
            in the process ! This is necessary to provide explainers (reasoners)
            with the exact state in which their decisions were made.

        NOTE: There is no need to "synchronize"/update the reasoners' earliest
        unprocessed event index because of this partial backtracking. Indeed,
        right after this explanation is made/refined as part of conflict analysis,
        we will backtrack to an earlier decision level anyway. And during with
        that backtracking, the earliest unprocessed event index of each reasoner
        will be reset to 0 (at that decision level). As such, the partial backtracking
        that happens in this method doesn't cause any problem for reasoners.
        """

        # Literals falsified at the current decision level,
        # we need to proceed until there is a single one left (1UIP).
        # The int is MINUS the index of the event (in the events trail)
        # where the literal was implied. It acts as the priority value
        # of the maxheap. But since the Python heapq is a minheap
        # and we want a maxheap, we need to invert the priority values...

        prio_queue: List[Tuple[Tuple[int,int], Lit]] = []
        heapq.heapify(prio_queue)

        # Literals that are beyond the current decision and
        # will be part of the final asserting clause.
        asserting_clause_literals: List[Lit] = []

        resolved_literals: Dict[SignedVar, BoundVal] = {}

        while True:

            for lit in explanation_literals:

                if self.is_entailed(lit):

                    first_impl_ev = self.get_first_event_implying_literal(lit)

                    # If lit is implied at decision level 0, then it
                    # is always true. So we can discard it.

                    if first_impl_ev is None:
                        continue
<<<<<<< HEAD
                    (ev_i_dl, ev_i) = first_impl_ev_index
=======

                    ev_i_dl, ev_i = first_impl_ev.index

>>>>>>> cedb340e
                    if ev_i_dl == 0:
                        continue

                    # If lit is implied at the current decision
                    # level, then add it to the queue.
                    #
                    # But if lit is implied at a decision level
                    # before the current one, then its negation
                    # will appear in the final clause (1UIP).

                    if ev_i_dl == self.decision_level:
                        heapq.heappush(prio_queue, ((-ev_i_dl, -ev_i), lit))

                    elif ev_i_dl < self.decision_level:
                        asserting_clause_literals.append(lit.negation())

                    else:
                        assert False
                
                # If lit is is not entailed, it must have been added in
                # an eager propagation. Even if it was not necessary for
                # this propagation to occur, it must be part of the clause
                # for correctness.
                else:
                    asserting_clause_literals.append(lit.negation())
                
            # If the queue is empty, it means that all literals in the clause
            # will be at decision levels earlier than the current decision level.
            # This can happen if we are at the top decision level, or if we
            # had a lazy propagator that didn't immediately detect the 
            # inconsistency # NOTE: need to be better understand this.
            #
            # Corollary: if dl is 0, the derived clause must be empty.
            if not prio_queue:
<<<<<<< HEAD
                return SolverConflictInfo.AnalysisResult(
                    tighten_literals(asserting_clause_literals),
                    resolved_literals)
=======
                return ConflictAnalysisResult(tuple(asserting_clause_literals),
                                              resolved_literals)
>>>>>>> cedb340e
            
            # At this point, we haven't reached the 1st UIP yet.

            # Select the latest falsified literal from the queue.
            _prio_queue_head = heapq.heappop(prio_queue)
            ((ev_i_dl, ev_i), lit) = ((-_prio_queue_head[0][0], -_prio_queue_head[0][1]), _prio_queue_head[1])

            # However, the queue might contain more than onen reference
            # to the same event. Because of the priority of the queue
            # (event indices), they are necessarily contiguous.
            while prio_queue:
                _prio_queue_head = prio_queue[0]    # peek
                ((next_dl, next_ev_i), next_lit) = ((-_prio_queue_head[0][0], -_prio_queue_head[0][1]), _prio_queue_head[1])

                # If the event is the same, pop it from the queue
                # and keep the most general one of them as 'lit'.
                # (i.e. the one with the weaker bound value).
                if (next_dl, next_ev_i) == (ev_i_dl, ev_i):
                    heapq.heappop(prio_queue)
                    if lit.bound_value.is_stronger_than(next_lit.bound_value):
                        lit = next_lit
                # If the event isn't the same, none of the remaining
                # ones will be either, because of the priority of the queue.
                else:
                    break

            # If the queue is empty, we have reached the 1UIP.
            # The contents of asserting_clause_literals now corresponds
            # to a conjunction of literals that imply 'not lit'.
            # Thus, to finish building the asserting clause, we just
            # need to add 'not lit' to asserting_clause_literals.
            if not prio_queue:
                asserting_clause_literals.append(lit.negation())
<<<<<<< HEAD
                return SolverConflictInfo.AnalysisResult(
                    tighten_literals(asserting_clause_literals),
                    resolved_literals)
=======
                return ConflictAnalysisResult(tuple(asserting_clause_literals),
                                              resolved_literals)
>>>>>>> cedb340e

            # Now, we need to until the latest falsifying event. This
            # will undo some of the changes, but we will remain in the
            # same decision level (see function description for the
            # reason behind this partial backtracking). Indeed, the event
            # cannot be a decision, because otherwise it would have been
            # detected as a UIP earlier.

            cause: Optional[Causes.AnyCause] = None
            while ev_i < len(self.events_trail[self.decision_level]):
                ev = self._undo_and_return_last_event_at_current_decision_level()
                cause = ev.cause

            assert cause is not None

<<<<<<< HEAD
            resolved_literals[lit.signed_var] = min(
                resolved_literals.get(lit.signed_var, lit.bound_value),
                lit.bound_value)

            # Add a set of literals whose conjunction implies lit to explanation_literals
            self._add_implying_literals_to_explanation_literals(
                explanation_literals,
                lit,
                cause,
                explain_function)
=======
            resolved_literals[lit.signed_var] = min(resolved_literals.get(lit.signed_var,
                                                                          lit.bound_value),
                                                    lit.bound_value)

            # Add a set of literals whose conjunction implies lit to explanation_literals
            self._add_implying_literals_to_explanation(explanation_literals,
                                                       lit,
                                                       cause,
                                                       explain_function)
>>>>>>> cedb340e

    # # # # # # # # # # # # # # # # # # # # # # # # # # # # # # # # # # # # # # #

    def get_decision_level_to_backtrack_to(self,
        asserting_clause_literals: Tuple[Lit,...],
    ) -> Tuple[bool, int, Optional[Lit]]:
        """
        Returns the appropriate backtracking level for the clause formed by the
        given clause literals, and the literal that is asserted at that level.
        Also returns True if the clause is conflicting at the top decision level
        (this makes the clause a contradiction) and False otherwise.
        
        Normally, in the 1UIP backtracking scheme (1st Unique Implication Point),
        the decision level to backtrack to should be the largest one (i.e. "closest"
        to the conflict) at which the clause is unit. However, the explanation of
        eager propagation of optionals might generate explanations where some literals
        are not violated. These are ignored when determining the backtrack level.
        
        If there is more than one violated literal at that level, then no literal is
        asserted and the determined backtrack level is further decreased by 1. This might
        occur with clause sharing.
        """
         
        max_dl = 0
        next_max_dl = 0

        asserted_literal: Optional[Lit] = None

        for literal in asserting_clause_literals:
            literal_neg = literal.negation()

            if not self.bound_values[literal_neg.signed_var].is_stronger_than(literal_neg.bound_value):

                first_impl_ev = self.get_first_event_implying_literal(literal_neg)

                if first_impl_ev is None:
                    continue

                (dl, _) = first_impl_ev.index
                if dl > 0:
                    if dl > max_dl:
                        next_max_dl = max_dl
                        max_dl = dl
                        asserted_literal = literal
                    elif dl > next_max_dl:
                        next_max_dl = dl

        if max_dl == 0:
            return (True, 0, None)
        elif max_dl == next_max_dl:
            return (False, max_dl-1, None)
        else:
            return (False, next_max_dl, asserted_literal)

#################################################################################<|MERGE_RESOLUTION|>--- conflicted
+++ resolved
@@ -254,19 +254,6 @@
     TODO: explain what an asserting clause is.
     """
 
-<<<<<<< HEAD
-        To avoid the conflict, at least one of the literals will have to be true.
-        """
-        # # # # # # # # # # # # # # # # # # # # # # # # # # # # # # # # # # # # #
-        resolved_literals_storage: Dict[SignedVar, BoundVal] #CHECKME ? # Tuple[Literal,...]
-        """
-        The resolved literals that participate in the conflict. Stored as a
-        dictionary instead of a tuple of literals.
-        
-        These literals appeared in an explanation when producing the asserting
-        clause, but were "recursively" replaced by their own explanation (and
-        thus do not appear in the clause).
-=======
     resolved_literals_storage: Dict[SignedVar, BoundVal] #REVIEW ? # Tuple[Literal,...]
     """
     The resolved literals that participate in the conflict.
@@ -275,7 +262,6 @@
     These literals appeared in an explanation when producing the asserting
     clause, but were "recursively" replaced by their own explanation (and
     thus do not appear in the clause).
->>>>>>> cedb340e
 
     They are typically exploited by some branching heuristics (e.g. LRB) to
     identify literals participating in conflicts.    
@@ -292,19 +278,11 @@
     Reasoners are specialized inference engines / "modules" of the (main) solver.
     They are queried by the solver's propagation method one by one, to perform
     specialized propagation / inference. Each of them processes newly accumulated
-<<<<<<< HEAD
-    bound updates / events, including those resulting from inference / propagation
-    by other reasoners, until nothing new can be inferred. They also help the main
-    solver by providing it with an initial (CHECKME?) explanation, when a conflict
-    is found during their propagation. This explanation may be further refined
-    by the main solver when doing conflict analysis.
-=======
     events (bound updates), including those resulting from inference / propagation
     by other reasoners, until nothing new can be inferred.
     
     When a reasoner encounters a conflict, it returns an
     initial / base / "starting point" explanation.
->>>>>>> cedb340e
     """
 
     # # # # # # # # # # # # # # # # # # # # # # # # # # # # # # # # # # # # # # #
@@ -468,20 +446,12 @@
         Stores pairs consisting of a constraint (in elementary form) and a literal,
         stating that the literal must be true iff the constraint is true.
 
-<<<<<<< HEAD
-        CHECKME? Both "real" reified constraints that were defined in the problem
-=======
         REVIEW? Both "real" reified constraints that were defined in the problem
->>>>>>> cedb340e
         and "artificial"/"intermediary" constraints can be found here.
         Apart from pairs consisting of a (reified) constraint and its reification
         literal, there can be pairs where the constraint is simply the satisfaction
         of a reification literal of another constraint. This allows to enforce
-<<<<<<< HEAD
-        a sort of "chain of constraints". CHECKME?
-=======
         a sort of "chain of constraints". REVIEW?
->>>>>>> cedb340e
         """
 
         self.reifications: Dict[ElemConstrExpr, Lit] = {}
@@ -654,29 +624,11 @@
         (i.e. the literal wasn't entailed before this event).
         """
 
-<<<<<<< HEAD
-        Returns:
-            Tuple[int, int]: The event index of the first event that makes `literal` true.
-            None: This means the given literal is the first event on its signed variable.
-        
-        This is done by walking in reverse order through events on the
-        signed variable of the literal. The first event that makes the
-        given literal true is the one whose previous value was weaker than
-        the literal's bound value (i.e. the literal wasn't entailed before this event).
-        """
-=======
         assert self.is_entailed(literal)
->>>>>>> cedb340e
 
         ev_index = self.bound_values_event_indices.get(literal.signed_var, None)
 
-<<<<<<< HEAD
-# NOTE?        prev_ev_index = self.bound_values_event_indices[literal.signed_var]
-        prev_ev_index = self.bound_values_event_indices.get(literal.signed_var, None)
-        if prev_ev_index is None:
-=======
         if ev_index is None:
->>>>>>> cedb340e
             return None
 
         ev: Event
@@ -1040,13 +992,9 @@
 
             cause (Cause): The cause for the event that to the contradiction that we're explaining.
 
-<<<<<<< HEAD
-            explain_function (Callable[[List[Lit], Lit, SolverCauses.ReasonerInference, Solver], None]): TODO
-=======
             explain_function (Callable[[List[Lit], Lit, ReasonerInferenceCause, Solver], None]): The
             external function that may participate in building the explanation (basically the `explain`
             function of `Reasoner`)
->>>>>>> cedb340e
 
         Side effects:
             Modifies `explanation_literals`.
@@ -1062,18 +1010,8 @@
                 # Ask the reasoner for an explanation clause (l_1 & ... & l_n) => literal
                 explain_function(explanation_literals, literal, cause, self)
 
-<<<<<<< HEAD
-        elif isinstance(cause, SolverCauses.PresenceOfEmptyDomain):
-            # cause.literal & (not cause.literal) => "variable of cause.literal is absent"
-            #                                        (i.e. presence literal of cause.literal's variable is absent)
-            explanation_literals.append(cause.literal.negation())
-            if isinstance(cause.cause, SolverCauses.ReasonerInference):
-                # Ask the reasoner for an explanation clause (l_1 & ... & l_n) => cause.literal
-                explain_function(explanation_literals, cause.literal, cause.cause, self)
-=======
             case Causes.ImplicationPropagation():
                 explanation_literals.append(cause.literal)
->>>>>>> cedb340e
 
             case Causes.PresenceOfEmptyDomain():
                 explanation_literals.append(cause.literal.negation())
@@ -1096,15 +1034,9 @@
     # # # # # # # # # # # # # # # # # # # # # # # # # # # # # # # # # # # # # # #
     
     def explain_invalid_bound_update(self,
-<<<<<<< HEAD
-        invalid_bound_update: SolverConflictInfo.InvalidBoundUpdate,
-        explain_function: Callable[[List[Lit], Lit, SolverCauses.ReasonerInference, Solver], None],
-    ) -> SolverConflictInfo.AnalysisResult:
-=======
         invalid_bound_update_info: InvalidBoundUpdateInfo,
         explain_function: Callable[[List[Lit], Lit, Causes.ReasonerInference, Solver], None],
     ) -> ConflictAnalysisResult:
->>>>>>> cedb340e
         """
         Given an invalid bound update of a literal 'l',
         returns an asserting clause 'l_1' & ... & 'l_n' => not 'l_dec' where:
@@ -1128,11 +1060,7 @@
             ConflictAnalysisResult: an object containing the results of the
             conflict analysis (the asserting clause and set of resolved literals).
         """
-<<<<<<< HEAD
-
-=======
         
->>>>>>> cedb340e
         # Remember that an update is invalid iff its negation holds AND
         # the affected variable is present.
 
@@ -1151,26 +1079,15 @@
 
         # The explanation clause 'not l' v 'l_1' v ... v 'l_n' must now be 
         # transformed into 1st Unique Implication Point form.
-<<<<<<< HEAD
-        return self.refine_explanation(
-            explanation_literals,
-            explain_function)
-=======
         return self.refine_explanation(explanation_starting_literals,
                                        explain_function)
->>>>>>> cedb340e
 
     # # # # # # # # # # # # # # # # # # # # # # # # # # # # # # # # # # # # # # #
 
     def refine_explanation(self,
         explanation_literals: List[Lit],
-<<<<<<< HEAD
-        explain_function: Callable[[List[Lit], Lit, SolverCauses.ReasonerInference, Solver], None],
-    ) -> SolverConflictInfo.AnalysisResult:
-=======
         explain_function: Callable[[List[Lit], Lit, Causes.ReasonerInference, Solver], None],
     ) -> ConflictAnalysisResult:
->>>>>>> cedb340e
         """
         Refines an explanation into an asserting clause.
         
@@ -1231,13 +1148,9 @@
 
                     if first_impl_ev is None:
                         continue
-<<<<<<< HEAD
-                    (ev_i_dl, ev_i) = first_impl_ev_index
-=======
 
                     ev_i_dl, ev_i = first_impl_ev.index
 
->>>>>>> cedb340e
                     if ev_i_dl == 0:
                         continue
 
@@ -1272,14 +1185,8 @@
             #
             # Corollary: if dl is 0, the derived clause must be empty.
             if not prio_queue:
-<<<<<<< HEAD
-                return SolverConflictInfo.AnalysisResult(
-                    tighten_literals(asserting_clause_literals),
-                    resolved_literals)
-=======
                 return ConflictAnalysisResult(tuple(asserting_clause_literals),
                                               resolved_literals)
->>>>>>> cedb340e
             
             # At this point, we haven't reached the 1st UIP yet.
 
@@ -1313,14 +1220,8 @@
             # need to add 'not lit' to asserting_clause_literals.
             if not prio_queue:
                 asserting_clause_literals.append(lit.negation())
-<<<<<<< HEAD
-                return SolverConflictInfo.AnalysisResult(
-                    tighten_literals(asserting_clause_literals),
-                    resolved_literals)
-=======
                 return ConflictAnalysisResult(tuple(asserting_clause_literals),
                                               resolved_literals)
->>>>>>> cedb340e
 
             # Now, we need to until the latest falsifying event. This
             # will undo some of the changes, but we will remain in the
@@ -1336,18 +1237,6 @@
 
             assert cause is not None
 
-<<<<<<< HEAD
-            resolved_literals[lit.signed_var] = min(
-                resolved_literals.get(lit.signed_var, lit.bound_value),
-                lit.bound_value)
-
-            # Add a set of literals whose conjunction implies lit to explanation_literals
-            self._add_implying_literals_to_explanation_literals(
-                explanation_literals,
-                lit,
-                cause,
-                explain_function)
-=======
             resolved_literals[lit.signed_var] = min(resolved_literals.get(lit.signed_var,
                                                                           lit.bound_value),
                                                     lit.bound_value)
@@ -1357,7 +1246,6 @@
                                                        lit,
                                                        cause,
                                                        explain_function)
->>>>>>> cedb340e
 
     # # # # # # # # # # # # # # # # # # # # # # # # # # # # # # # # # # # # # # #
 
