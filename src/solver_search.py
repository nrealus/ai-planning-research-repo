--- conflicted
+++ resolved
@@ -88,21 +88,6 @@
 
             # CONFLICT ANALYSIS
 
-<<<<<<< HEAD
-            conflict_analysis_info: SolverConflictInfo.AnalysisResult
-            if isinstance(contradiction, SolverConflictInfo.InvalidBoundUpdate):
-                conflict_analysis_info = solver.explain_invalid_bound_update(
-                    contradiction,
-                    reasoner.explain)
-
-            elif isinstance(contradiction, SolverConflictInfo.ReasonerExplanation):
-                conflict_analysis_info = solver.refine_explanation(
-                    list(contradiction.explanation_literals),
-                    reasoner.explain)
-
-            else:
-                assert False
-=======
             conflict_analysis_info: ConflictAnalysisResult
 
             match contradiction:
@@ -114,7 +99,6 @@
                                                                        reasoner.explain)
                 case _:
                     assert False
->>>>>>> cedb340e
 
             if len(conflict_analysis_info.asserting_clause_literals) == 0:
                 return "INCONSISTENT"
@@ -273,41 +257,6 @@
     if solver.is_entailed(scope_lit.negation()):
         return None
 
-<<<<<<< HEAD
-    if isinstance(constr_elementary_expr, ConstraintElementaryExpression.LitExpr):
-
-        assert solver._is_implication_true(
-            scope_literal,
-            solver.vars_presence_literals[constr_elementary_expr.literal.signed_var.var])
-
-        _add_clause_to_sat_reasoner(
-            (constr_literal.negation(), constr_elementary_expr.literal),
-            scope_literal)
-
-        _add_clause_to_sat_reasoner(
-            (constr_elementary_expr.literal.negation(), constr_literal),
-            scope_literal)
-
-    elif isinstance(constr_elementary_expr, ConstraintElementaryExpression.MaxDiffCnt):
-        # TODO
-        # _add_reified_edge(
-        #     solver,
-        #     diff_reasoner,
-        #     constr_literal,
-        #     constr_.to_var,
-        #     constr_.from_var,
-        #     constr_.max_diff,
-        # )
-        raise NotImplementedError
-
-    elif isinstance(constr_elementary_expr, ConstraintElementaryExpression.Or):
-
-        if solver.is_literal_entailed(constr_literal):
-            _add_clause_to_sat_reasoner(
-                constr_elementary_expr.literals,
-                scope_literal,
-            )
-=======
     kind, terms = elem_constr_expr.kind, elem_constr_expr.terms
 
     match kind, terms:
@@ -321,7 +270,6 @@
             preprocess_then_add_scoped_clause_to_sat_reasoner((lit.negation(), constr_lit),
                                                               scope_lit,
                                                               False)
->>>>>>> cedb340e
             return None
 
         case (ElemConstrExpr.Kind.MAX_DIFFERENCE,
