--- conflicted
+++ resolved
@@ -92,11 +92,6 @@
         """
         TODO
         """
-        # # # # # # # # # # # # # # # # # # # # # # # # # # # # # # # # # # # # #
-        # lbd: float = field(init=False)
-        # """
-        # TODO
-        # """
 
         # lbd: float = field(init=False)
         # """
@@ -375,11 +370,7 @@
         self.watches[literal.signed_var][literal.bound_value].remove(clause_id)
 
     #############################################################################
-<<<<<<< HEAD
-    # DATABASE SCALING, ACTIVITIES
-=======
     # MAIN SOLVER DECISION LEVEL INCREASE & DECREASE CALLBACKS
->>>>>>> cedb340e
     #############################################################################
 
     def on_solver_increment_decision_level(self,
